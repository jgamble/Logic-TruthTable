package Logic::TruthTable;

use 5.010001;
use strict;
use warnings;

use Moose;
use Moose::Util::TypeConstraints;
use namespace::autoclean;

use Carp;
use List::MoreUtils qw(pairwise);
use Module::Runtime qw(is_module_name use_module);
use Text::CSV;
use JSON;

use Logic::Minimizer;
use Logic::TruthTable::Base81 qw(:all);

#use Smart::Comments ('###'); 

#
#use Devel::Timer;
# TBD: Parallelize the column-solving. Some
# recommended modules below, choose later.
#
#use Parallel::ForkManager;
# or
#use Parallel::Loops;
# or
#use MCE;
<<<<<<< HEAD
#use Smart::Comments ('###'); 
=======
#
>>>>>>> 696396ed

#
# Base class of the Algorithm::<minimizer> modules.
#
class_type 'ColumnMinimizer',
	{class => 'Logic::Minimizer'};

#
# Define the array of minimizer/hashref types
# used to define our table's function columns.
#
subtype 'ArrayRefOfColumnMinimizers',
	as 'ArrayRef[ColumnMinimizer]';

subtype 'ArrayRefOfHashRef',
	as 'ArrayRef[HashRef]';

#
# The width attribute is fed into the
# minimizer object; it cannot be overridden
# by the minimizer's attributes.
#
has 'width' => (
	isa => 'Int', is => 'ro', required => 1
);

#
# The don't-care character, vars, and functions attributes on the
# other hand, are merely defaults and *can* be overridden
# by the object.
#
has 'dc' => (
	isa => 'Str', is => 'rw',
	default => '-'
);

has 'vars' => (
	isa => 'ArrayRef[Str]', is => 'rw', required => 0,
	default => sub{['A' .. 'Z'];},
);

has 'functions' => (
	isa => 'ArrayRef[Str]', is => 'rw', required => 0,
	default => sub{['F0' .. 'F9', 'F10' .. 'F31'];},
);

#
# Used to determine which minimizer object type will be
# created by default for the columns. As of this release,
# only Algorithm::QuineMcCluskey is available, so that is
# the default.
#
has 'algorithm' => (
	isa => 'Str', is => 'ro', required => 0,
	default => 'QuineMcCluskey',
);

#
<<<<<<< HEAD
# The function names for each column.
#
has 'functions' => (
	isa => 'ArrayRef[Str]', is => 'rw', required => 0,
	default => sub{['F0' .. 'F9', 'F10' .. 'F31'];},
);

#
=======
>>>>>>> 696396ed
# The column objects. Either the array ref of hash refs (i.e., the plain
# text), or the algorithm object.
#
has 'columns' => (
	isa => 'ArrayRefOfHashRef|ArrayRefOfColumnMinimizers',
	is => 'ro', required => 1,
	reader => '_get_columns',
	writer => '_set_columns',
	predicate => 'has_columns'
);

#
# The title of the truth table.
#
has 'title' => (
	isa => 'Str', is => 'rw', required => 0,
	predicate => 'has_title'
);

#
# Number of columns (functions). Stored so that we don't have to
# go nuts with array sizing an array reference in an object.
#
has '_fn_width' => (
	isa => 'Int', is => 'rw', required => 0
);

#
# Hash look-up by name instead of by index for column (function)
# or var column.
#
has ['_fn_lookup', '_var_lookup'] => (
	isa => 'HashRef', is => 'rw', required => 0,
);

=head1 NAME

Logic::TruthTable - Create and solve sets of boolean equations.

=head1 VERSION

Version 1.00

=cut

our $VERSION = '1.00';


=head1 SYNOPSIS

Create a truth table.

 
    #
    # Create a "Rock-Paper-Scissors winners" truth table, using
    # the following values:
    #
    # Columns represent (in two bits) the winner of Rock (01)
    # vs. Paper (10), or vs. Scissors (11). A tie is 00.
    #
    # 
    #        a1 a0 b1 b0 ||  w1 w0
    #       -----------------------
    #  0     0  0  0  0  ||  -  -
    #  1     0  0  0  1  ||  -  -
    #  2     0  0  1  0  ||  -  -
    #  3     0  0  1  1  ||  -  -
    #  4     0  1  0  0  ||  -  -
    #  5     0  1  0  1  ||  0  0    (tie)
    #  6     0  1  1  0  ||  1  0    (paper)
    #  7     0  1  1  1  ||  0  1    (rock)
    #  8     1  0  0  0  ||  -  -
    #  9     1  0  0  1  ||  1  0    (paper)
    # 10     1  0  1  0  ||  0  0    (tie)
    # 11     1  0  1  1  ||  1  1    (scissors)
    # 12     1  1  0  0  ||  -  -
    # 13     1  1  0  1  ||  0  1    (rock)
    # 14     1  1  1  0  ||  1  1    (scissors)
    # 15     1  1  1  1  ||  0  0    (tie)
    #

    use Logic::TruthTable;

    my $ttbl = Logic::TruthTable->new(
        width => 4,
        algorithm => 'QuineMcCluskey',
        title => 'Rock Paper Scissors Winner Results',
        vars => ['a1', 'a0', 'b1', 'b0'],
        functions => ['w1', 'w0'],
        columns => [
            {
                title => 'Bit 1 of the result.',
                minterms => [6, 9, 11, 14],
                dontcares => [0 .. 4, 8, 12],
            },
            {
                title => 'Bit 0 of the result.',
                minterms => [7, 11, 13, 14],
                dontcares => [0 .. 4, 8, 12],
            },
        ],
    );

    #
    # Print the result
    #
    print $ttbl->fnsolve();

    #
    # Save the truth table values as a CSV file.
    #
<<<<<<< HEAD
    open my $fh, ">", "rpswinners.csv" or croak "Error opening CSV file.";
    $ttbl->export(write_handle => \$fh);
    close $fh;
=======
    open my $fh_csv, ">", "rpswinners.csv" or croak "Error opening CSV file.";
    $ttbl->export_csv(write_handle => \$fh_csv);
    close $fh_csv;

    #
    # Or save the truth table values as a JSON file.
    #
    open my $fh_json, ">", "rpswinners.json" or croak "Error opening JSON file.";
    $ttbl->export_json(write_handle => \$fh_json);
    close $fh_json;
>>>>>>> 696396ed


=head1 Description

This module minimizes tables of 
L<Boolean expressions|https://en.wikipedia.org/wiki/Boolean_algebra> using the
algorithms available on CPAN.

It lets you contain related sets of problems (represented by their columns) in
a single object, along with the variable names, function names, and title.
Methods exist to import from and export to CSV and JSON files.

=head2 Object Methods

=head3 new()

Create the truth table object. The attributes are:

=over 4

=item 'width'

The number of variables (input columns) in the Boolean expressions.

This is a required attribute.

=item 'title'

A title for the problem you are solving.

=item 'dc'

I<Default value: '-'>

Change the representation of the don't-care character. The don't-care
character is used both in the columnstring, as character in exported
CSV files, and internally as a place holder for eliminated variables
in the equation. Some of those internals may be examined via other methods.

This becomes the I<default> value of the function columns; it may be
individually overridden in each C<columns> attribute.

=item 'vars'

I<Default value: ['A' .. 'Z']>

The variable names used to form the equation. The names will be taken from
the leftmost first.

<<<<<<< HEAD
This becomes the I<default> value of the function columns; it may be
individually overridden in each C<columns> attribute.
=======
This becomes the I<default> value of the C<vars> attribute of the function
columns; it may be individually overridden in each C<columns> attribute.
>>>>>>> 696396ed

=item 'functions'

I<Default value: ['F0' .. 'F9', 'F10' .. 'F31']>

The function names of each equation.

The function name becomes the default title of the individual column
if the column doesn't set a title.

=item 'algorithm'

The default algorithm that will be used to minimize each column.

<<<<<<< HEAD
Currently, as there is only one minimizer algorithm (L<Algorith-QuineMcCluskey>)
available on CPAN, it is the default.
=======
Currently, there is only one minimizer algorithm (L</Algorith::QuineMcCluskey>)
available on CPAN, and it is the default.
>>>>>>> 696396ed

The name will come from the package name, e.g., having an attribute
C<algorithm =E<gt> 'QuineMcCluskey'> means that the column will be minimized
using the package Algorithm::QuineMcCluskey.

The algorithm module must be installed and be of the form
C<Algorithm::Name>. The module must also have Logic::Minimizer as its
parent class. This ensures that it will have the methods needed by
Logic::TruthTable to create and solve the Boolean expressions.

This becomes the I<default> value of the function columns; it may be
<<<<<<< HEAD
individually overridden in each C<columns> attribute.

=item 'columns'

An array of hash references that create the algorithm minimizer objects.
=======
individually overridden in each C<columns>'s attribute.

=item 'columns'

An array of hash references. Each hash reference contains the key/value
pairs used to define the Boolean expression. These are used to create
a minimizer object, which in turn solves the expression.

=over 4

=item 'minterms'

An array reference of terms representing the 1-values of the
Boolean expression.

=item 'maxterms'

An array reference of terms representing the 0-values of the
Boolean expression. This will also indicate that you want the
expression in product-of-sum form, instead of the default
sum-of-product form.

=item 'dontcares'

An array reference of terms representing the don't-care-values of the
Boolean expression. These represent inputs that simply shouldn't happen
(e.g., numbers 11 through 15 in a base 10 system), and therefore don't
matter to the result.

=item 'columnstring'

Present the entire list of values of the boolean expression as a single
string. The values are ordered from left to right in the string. For example,
a simple two-variable AND equation would have a string "0001".

=back

You can use only one of C<minterms>, C<maxterms>, or C<columnstring>.

=over 4

=item 'dc'

Change the representation of the don't-care character. The don't-care character
is used both in the columnstring, and internally as a place holder for
eliminated variables in the equation. Defaults to the character
defined in the C<Logic::TruthTable> object.

=item 'title'

A title for the expression you are solving. Defaults to the function
name defined in the C<Logic::TruthTable> object.

=item 'vars'

I<Default value: ['A' .. 'Z']>
>>>>>>> 696396ed

The variable names used to form the equation. Defaults to the variable
names defined in the C<Logic::TruthTable> object.

    #
    # Create a truth table for converting zero to nine (binary)
    # to a 2-4-2-1 code.
    #
    my $tt_2421 = Logic::TruthTable->new(
        width => 4,
        algorithm => 'QuineMcCluskey',
        title => "A four-bit binary to 2-4-2-1 converter",
        vars => ['w' .. 'z'],
        functions => [qw(a3 a2 a1 a0)],
        columns => [
            {
                title => "Column a3",
                minterms => [ 5 .. 9 ],
                dontcares => [ 10 .. 15 ],
            },
            {
                title => "Column a2",
                minterms => [ 4, 6 .. 9 ],
                dontcares => [ 10 .. 15 ],
            },
            {
                title => "Column a1",
                minterms => [ 2, 3, 5, 8, 9 ],
                dontcares => [ 10 .. 15 ],
            },
            {
                title => "Column a0",
                minterms => [ 1, 3, 5, 7, 9 ],
                dontcares => [ 10 .. 15 ],
            },
        ],
    );

=back

The minterms or maxterms do not have to be created by hand; there are
functions in L</Logic::TruthTable::Util> to help create the terms.

Alternatively, it is possible to pre-create the algorithm minimizer objects,
and use them directly in the C<columns> array, although it does result in
a lot of duplicated code:

    my $q3 = Algorithm::QuineMcCluskey->new(
        title => "Column 3 of a four bit binary to 2-4-2-1 converter",
        width => 4,
        minterms => [ 5 .. 9 ],
        dontcares => [ 10 .. 15 ],
        vars => ['w' .. 'z'],
    );
    my $q2 = Algorithm::QuineMcCluskey->new(
        title => "Column 2 of a four bit binary to 2-4-2-1 converter",
        width => 4,
        minterms => [ 4, 6 .. 9 ],
        dontcares => [ 10 .. 15 ],
        vars => ['w' .. 'z'],
    );
    my $q1 = Algorithm::QuineMcCluskey->new(
        title => "Column 1 of a four bit binary to 2-4-2-1 converter",
        width => 4,
        minterms => [ 2, 3, 5, 8, 9 ],
        dontcares => [ 10 .. 15 ],
        vars => ['w' .. 'z'],
    );
    my $q0 = Algorithm::QuineMcCluskey->new(
        title => "Column 0 of a four bit binary to 2-4-2-1 converter",
        width => 4,
        minterms => [ 1, 3, 5, 7, 9 ],
        dontcares => [ 10 .. 15 ],
        vars => ['w' .. 'z'],
    );

    #
    # Create the truth table using the above
    # Algorithm::QuineMcCluskey objects.
    #
    my $tt_2421 = Logic::TruthTable->new(
        width => 4,
        title => "A four-bit binary to 2-4-2-1 converter",
        vars => ['w' .. 'z'],
        functions => [qw(a3 a2 a1 a0)],
        columns => [$q3, $q2, $q1, $q0],
    );

    #
    # Create a truth table for converting zero to nine (binary)
    # to a 2-4-2-1 code.
    #
    my $tt_2421 = Logic::TruthTable->new(
        width => 4,
        algorithm => 'QuineMcCluskey',
        title	=> "A four-bit binary to 2-4-2-1 converter",
        vars => ['w' .. 'z'],
        functions => [qw(a3 a2 a1 a0)],
        columns => [
            {
                minterms => [ 5 .. 9 ],
                dontcares => [ 10 .. 15 ],
            },
            {
                minterms => [ 4, 6 .. 9 ],
                dontcares => [ 10 .. 15 ],
            },
            {
                minterms => [ 2, 3, 5, 8, 9 ],
                dontcares => [ 10 .. 15 ],
            },
            {
                minterms => [ 1, 3, 5, 7, 9 ],
                dontcares => [ 10 .. 15 ],
            },
        ],
    );

Alternatively, it is possible to pre-create the algorithm minimizer objects,
and use them directly in the C<columns> array, although it does result in
a lot of duplicated code:

    my $q3 = Algorithm::QuineMcCluskey->new(
        title	=> "Column 3 of a four bit binary to 2-4-2-1 converter",
        width => 4,
        minterms => [ 5 .. 9 ],
        dontcares => [ 10 .. 15 ],
        vars => ['w' .. 'z'],
    );
    my $q2 = Algorithm::QuineMcCluskey->new(
        title	=> "Column 2 of a four bit binary to 2-4-2-1 converter",
        width => 4,
        minterms => [ 4, 6 .. 9 ],
        dontcares => [ 10 .. 15 ],
        vars => ['w' .. 'z'],
    );
    my $q1 = Algorithm::QuineMcCluskey->new(
        title	=> "Column 1 of a four bit binary to 2-4-2-1 converter",
        width => 4,
        minterms => [ 2, 3, 5, 8, 9 ],
        dontcares => [ 10 .. 15 ],
        vars => ['w' .. 'z'],
    );
    my $q0 = Algorithm::QuineMcCluskey->new(
        title	=> "Column 0 of a four bit binary to 2-4-2-1 converter",
        width => 4,
        minterms => [ 1, 3, 5, 7, 9 ],
        dontcares => [ 10 .. 15 ],
        vars => ['w' .. 'z'],
    );

    #
    # Create the truth table using the above
    # Algorithm::QuineMcCluskey objects.
    #
    my $tt_2421 = Logic::TruthTable->new(
        width => 4,
        title	=> "A four-bit binary to 2-4-2-1 converter",
        vars => ['w' .. 'z'],
        functions => [qw(a3 a2 a1 a0)],
        columns => [$q3, $q2, $q1, $q0],
    );

=back

=cut

sub BUILD
{
	my $self = shift;
	my $w = $self->width;
	my @cols = @{$self->_get_columns};
	my @fn_names = @{$self->functions};
	my @vars = @{$self->vars};
	my $dc = $self->dc;

	#
	# Make sure the number of function names and variables
	# get set correctly.
	#
	croak "Not enough function names for your columns" if ($#fn_names < $#cols);

	$#fn_names = $#cols;
	$self->functions(\@fn_names);
	$self->_fn_width($#cols);

	$#vars = $w - 1;
	$self->vars(\@vars);
	$self->title("$w-variable truth table in $#cols columns") unless ($self->has_title);

	#
	# Set up the look-up-by-name hashes.
	#
	$self->_fn_lookup({ map{ $fn_names[$_], $_} (0 .. $#fn_names) });
	$self->_var_lookup({ map{ $vars[$_], $_} (0 .. $#vars) });

	#
	# Set up the individual columns, using defaults
	# from the truth table object, if present.
	#
	for my $idx (0 .. $#cols)
	{
		my %tcol = %{ $cols[$idx] };
		$tcol{width} //= $w;

		croak "Column $idx: width => " . $tcol{width} .
			" doesn't match table's width $w" if ($tcol{width} != $w);
		$tcol{dc} //= $dc;
		$tcol{algorithm} //= $self->algorithm;
		$tcol{vars} //= [@vars];
		$tcol{title} //= $fn_names[$idx];

		${$self->_get_columns}[$idx] = new_minimizer_obj(\%tcol);
	}

	return $self;
}

#
# new_minimizer_obj(%algorithm_options)
#
# Creates a column's object (e.g. an Algorithm::QuineMcCluskey object)
# from the options provided.
#
sub new_minimizer_obj
{
	my($href) = @_;
	my %args = %{$href};
	my $al;

	#
	# Find out which object we're creating.
	#
	($al = $args{algorithm}) =~ s/-/::/;
	$al = "Algorithm::" . $al;

	croak "Invalid module name '$al'" unless (is_module_name($al));

	my $obj = use_module($al)->new(%args);
	croak "Couldn't create '$al' object" unless defined $obj;

	return $obj;
}

=head3 solve()

Run the columns of the truth table through their solving methods. Each column's
solution is returned as a list.

A way to view the solutions would be:

    my @equations = $tt->solve();

    for my $j (0 .. $#equations)
    {
        sprintf("%2d: %s", $j, $equation[$j]), "\n";
    }

=cut

sub solve
{
	my $self = shift;
	my @solns;

	for my $col (@{$self->_get_columns})
	{
		#
		##### Solving: $col
		#
		my $eqn = $col->solve();
		push @solns, $eqn;
	}

	#
	#### solve returns: @solns
	#
	return @solns;
	#return map {$_->solve()} @{$self->_get_columns};
}

=head3 fnsolve()

Run the columns of the truth table through their solving methods, returning
the solution as a hash table of the form 'function_name' => "column_solution".

A way to view the solutions would be:

    my %resultset = $tt->fnsolve();

    for my $k (sort keys %resultset)
    {
        print $k, " = ", $resultset{$k}, "\n";
    }

=cut

sub fnsolve
{
	my $self = shift;
	my(@f) = @{ $self->functions() };
	my(@eqns) = $self->solve();

	return pairwise {qq($a = $b)} @f, @eqns;
}


=head3 all_fnsolutions()

There may be more than one solution that covers the terms of a column.
This method runs the columns of the truth table through their solving
methods, and returns all of the solutions of each column. The array of
solutions become the value in a hash table of the form
'function_name' => [@column_solutions].

A way to view the solutions would be:

    my %resultset = $tt->all_fnsolutions();

    for my $k (sort keys %resultset)
    {
        my @solns = @{$resultset{$k}};

        print $k, " = ", join(", or\n      ", @solns), "\n";
    }

=cut

sub all_fnsolutions
{
	my $self = shift;
	my(@f) = @{ $self->functions() };
	my @solns;

	for my $col (@{$self->_get_columns})
	{
		#
		##### Solving: $col
		#
		push @solns, "[" . join("\n ", $col->all_solutions()) . "\n]";
	}

	return pairwise {qq($a = $b)} @f, @solns;
}

=head3 get_fncolumn()

Return a column object by name or index.

The columns of a C<Logic::TruthTable> object are themselves
objects, of types C<Algorithm::Name>, where I<Name> is the
algorithm, and which may be set using the C<algorithm> parameter
in C<new()>. (As of this writing, the only algorithm availble
in the CPAN ecosystem is C<Algorithm::QuineMcCluseky>.)

Each column is named via the C<functions> attribute in C<new()>, and
a column can be retrieved using its name.

    my $ttable = Logic::TruthTable->new(
        title => "An Example",
<<<<<<< HEAD
	width => 5,
	functions => ['F1', 'F0'],
=======
        width => 5,
        functions => ['F1', 'F0'],
>>>>>>> 696396ed
        algorithm => 'QuineMcCluskey',  # Our only choice currently.
        columns => [
            {
                minterms => [6, 9, 23, 27],
                dontcares => [0, 2, 4, 16, 24],
            },
            {
                minterms => [7, 11, 19, 23, 29, 30],
                dontcares => [0, 2, 4, 16, 24],
            },
        ],
    );

    my $col_f0 = $ttable->get_fncolumn('F0');

C<$col_f0> will be an Algorithm::QuineMcCluskey object with minterms
<<<<<<< HEAD
(7, 11, 19, 23, 29, 30). As columns are numbered in array order, the
same column could have been retrieved with:

    my $col_f0 = $ttable->get_fncolumn(1);
=======
(7, 11, 19, 23, 29, 30). As columns are indexed in array order, the
same column could have been retrieved with:
>>>>>>> 696396ed

    my $col_f0 = $ttable->get_fncolumn(1);

=cut

sub get_fncolumn
{
	my $self = shift;
	my($fn_name) = @_;
	my $idx;

	#
	#### Let's look at the key: $fn_name
	#### Let's look at the hash: %{$self->_fn_lookup()}
	#### Let's look an an element: $self->_fn_lookup()->{$fn_name}
	#

	$idx = ($self->_fn_lookup()->{$fn_name}) // $fn_name;

	return undef unless ($idx =~ m/^\d+$/ and $idx <= $self->_fn_width);
	return $self->_get_columns()->[$idx];
}

=head3 export_csv()

=head3 export_json()

Write the truth table out as either a CSV file or a JSON file.

In either case, the calling code opens the file and provides the file
handle:

    open my $fh_nq, ">:encoding(utf8)", "nq_6.json"
        or die "Can't open export file";

    $tt->export_json(write_handle => $fh_nq);

    close $fh_nq or die "Error closing file.";

<<<<<<< HEAD
sub fnsolve
{
	my $self = shift;
	my(@f) = @{ $self->functions() };
	my(@eqns) = $self->solve();
=======
Making your code handle the opening and closing of the file may
seem like an unnecessary inconvenience, but one benefit is that it
allows you to make use of STDOUT:
>>>>>>> 696396ed

    $tt->export_csv(write_handle => \*STDOUT, dc => 'X');

A CSV file can store the varible names, function names, minterms,
maxterms, and don't-care terms. The don't-care character (C<dc>,
used to signal a don't-care term), can be changed from what the
truth table has stored. Whether the truth table uses minterms or
maxterms will have to be set when importing the file (see L</import_csv()>.

CSV is a suitable format for reading by other programs, such as spreadsheets,
or the program L<Logic Friday|http://sontrak.com/>, a tool for working with
logic functions.

In the example below, a file is being written out for reading
by Logic Friday. Note that Logic Friday insists on its own
don't-care character, which we can set with the 'dc' option:

    if (open my $fh_mwc, ">", "ttmwc.csv")
    {
        #
        # Override the don't-care character, as Logic Friday
        # insists on it being an 'X'.
        #
        $truthtable->export_csv(write_handle => $fh_mwc, dc => 'X');

        close $fh_mwc;
    }

<<<<<<< HEAD
=======
The JSON file will store all of the attributes that were in the
truth table, except for the algorithm, which will have to be
set when importing the file.

>>>>>>> 696396ed
The options are:

=over 2

=item write_handle

The opened file handle for writing.

=item dc

<<<<<<< HEAD
The don't-care symbol to use in the file.
=======
The don't-care symbol to use in the file. In the case of the CSV file,
becomes the character to write out. In the case of the JSON file, will
become the truth table's default character, but may not be an individual
column's character if it had already been set differently in its column.
>>>>>>> 696396ed

=back

The method returns undef if an error is encountered. On
<<<<<<< HEAD
success it returns itself.

Note that this method cannot write Logic Friday's minimized export
format, only the full, not-minimized files.
=======
success it returns the truth table object.

Note that the CSV export cannot write Logic Friday's minimized export
format, but only the full-sized, not-minimized, files.
>>>>>>> 696396ed

=cut

sub export_csv()
{
	my $self = shift;
	my(%opts) = @_;

	my $handle = $opts{write_handle};

	### handle: $handle

	unless (defined $handle)
	{
		carp "export_csv(): no file opened for export.";
		return undef;
	}

	my $w = $self->width;
	my $dc = $opts{dc} // $self->dc;
	my $fmt = "%0${w}b";
	my $lastrow = (1 << $w) - 1;
	my @columns;

	#
	# Set up the array of column strings.
	#
	# Set up a potential regex in case the don't-care
	# character is different than the columns' dc.
	#
	### dc: $dc
	#
	for my $c_idx (0 .. $self->_fn_width)
	{
		my $obj = ${$self->_get_columns}[$c_idx];
		my @c = @{$obj->to_columnlist};

		if ($dc ne $obj->dc)
		{
			$_ =~ s/[^01]/$dc/ for (@c);
		}

		push @columns, [@c];
	}

	#
	# Open the CSV file, print out the header, then each row.
	#
	my $csv = Text::CSV->new( {binary => 1, eol => "\012"} );

	unless ($csv)
	{
		carp "Cannot use Text::CSV: " . Text::CSV->error_diag();
		return undef;
	}

	$csv->print($handle, [@{$self->vars}, '', @{$self->functions}]);

	for my $r_idx (0 .. $lastrow)
	{
		my @row = (split(//, sprintf($fmt, $r_idx)), '');

		push @row, shift @{ $columns[$_] } for (0 .. $self->_fn_width);

		$csv->print($handle, [@row]);
	}

	return $self;
}

sub export_json
{
	my $self = shift;
	my(%opts) = @_;

	my $handle = $opts{write_handle};
	my %jhash;
	my @columns;

	$jhash{title} = $self->title;
	$jhash{vars} = $self->vars;
	$jhash{functions} = $self->functions;
	$jhash{width} = $self->width;
	$jhash{dc} = $opts{dc} // $self->dc;
	for my $f (@{ $self->functions })
	{
		my %colhash;
		my $col = $self->get_fncolumn($f);
		my $isminterms = $col->has_minterms;
		my $terms = $isminterms? $col->minterms: $col->maxterms;

		$colhash{dc} = $col->dc if ($col->dc ne $self->dc and $col->dc ne $jhash{dc});

		$colhash{title} = $col->title;
		$colhash{base81} =
			terms_to_base81($self->width, $isminterms,
				$terms, $col->dontcares);
		push @columns, {%colhash};
	}
	$jhash{columns} = \@columns;
	my $jstr = encode_json(\%jhash);
	print $handle $jstr;
	return $self;
}

=head3 import_csv()

=head3 import_json()

Read a previously written CSV or JSON file and create a Logic::TruthTable
object from it.

    #
    # Read in a JSON file.
    #
    if (open my $fh_x3, "<:encoding(utf8)", "excess_3.json")
    {
        $truthtable = Logic::TruthTable->import_json(
            read_handle => $fh_x3,
            algorithm => $algorithm,
        );
        close $fh_x3;
    }


    #
    # Read in a CSV file.
    #
    if (open my $lf, "<", "excess_3.csv")
    {
        $truthtable = Logic::TruthTable->import_csv(
            read_handle => $lf,
            dc => '-',
            algorithm => $algorithm,
            title => 'Four bit Excess-3 table',
            termtype => 'minterms',
        );
        close $lf;
    }

Making your code handle the opening and closing of the file may
seem like an unnecessary inconvenience, but one benefit is that it
allows you to make use of STDIN or the __DATA__ section:

<<<<<<< HEAD
The don't-care character doesn't have to be set in this case, as import_csv()
will assume anything not a 0 or 1 is the don't-care character. Of course you
may set it anyway if you want to change it from the default don't-care character
in the truth table object.

You can set whether the truth table object is created using the
minterms or the maxterms of the CSV file by using the C<termtype>
attribute:
=======
    my $ttable = Logic::TruthTable->import_csv(
        title => "Table created from __DATA__ section.",
        read_handle => \*DATA,
    );
    print $ttable->fnsolve();
    exit(0);
    __DATA__
    c2,c1,c0,,w1,w0
    0,0,0,,X,0
    0,0,1,,X,X
    0,1,0,,X,X
    0,1,1,,X,1
    1,0,0,,X,X
    1,0,1,,0,X
    1,1,0,,1,1
    1,1,1,,0,1

The attributes read in may be set or overridden, as the file may not
have the attributes that you want. CSV files in particular do not have a
title or termtype, and without the C<dc> option the truth table's
don't-care character will be the object's default character, not what was
stored in the file.

You can set whether the truth table object is created using its
minterms or its maxterms by using the C<termtype> attribute:
>>>>>>> 696396ed

    $truthtable = Logic::TruthTable->import_csv(
        read_handle => $lf,
        termtype => 'maxterms',        # or 'minterms'.
    );

By default the truth table is created with minterms.

In addition to the termtype, you may also set the title, don't-care character,
and algorithm attributes. Width, variable names, and function names cannot be
set as these are read from the file.

    $truthtable = Logic::TruthTable->import_json(
        read_handle => $fh_x3,
        title => "Excess-3 multiplier",
        dc => '.',
        algorithm => 'QuineMcCluskey'
    );

The options are:

=over 2

=item read_handle

The opened file handle for reading.

=item dc

The don't-care symbol to use in the file. In the case of the CSV file,
becomes the default character of the table and its columns. In the case
of the JSON file, becomes the truth table's default character, but may
not be an individual column's character if it already has a value set.

=item algorithm

The truth table's algorithm of choice. The algorthm's module must be one
that is intalled, or the truth table object will fail to build.

=item title

The title of the truth table.

=item termtype

The terms to use when creating the columns. May be either C<minterms>
(the default) or C<maxterms>.

=back

The method returns undef if an error is encountered.

Note that C<import_csv()> cannot read Logic Friday's minimized export
format, only its full, not-minimized files.

=cut

sub import_csv
{
	my $self = shift;
	my(%opts) = @_;

	my $handle = $opts{read_handle};
	my $termtype = $opts{termtype} // 'minterms';

	my @vars;
	my @functions;
	my $width = 0;

	unless (defined $handle)
	{
		carp "import_csv(): no file opened.";
		return undef;
	}
	unless ($termtype =~ /minterms|maxterms/)
	{
		carp "Incorrect value for termtype ('minterms' or 'maxterms')";
		return undef;
	}

	my $csv = Text::CSV->new( {binary => 1} );

	unless ($csv)
	{
		carp "Cannot use Text::CSV: " . Text::CSV->error_diag();
		return undef;
	}

	#
	# Parse the first line of the file, which is the header,
	# and which will have the variable and function names, which
	# in turn will let us deduce the width.
	#
	my $header = $csv->getline($handle);

	#
	### The header is: $header
	#
	for (@$header)
	{
		#
		### Examining: $_
		#
		if ($_ eq '')
		{
			if ($width != 0)
			{
				carp "File is not in the correct format";
				return undef;
			}

			$width = scalar @vars;
		}
		elsif ($width == 0)
		{
			push @vars, $_;
		}
		else
		{
			push @functions, $_;
		}
	}

	#
	# Now that we've got our width, var names, and
	# function names, collect the terms.
	#
	### width: $width
	### termtype: $termtype
	### functions: @functions
	### vars: @vars
	#
	my($termrefs, $dcrefs);

	my $idx = 0;
	while (my $row = $csv->getline($handle))
	{
		for my $c (0 .. $#functions)
		{
			my $field = 1 + $c + $width;

			if ($row->[$field] !~ /[01]/)
			{
				push @{ $dcrefs->[$c] }, $idx;
			}
			elsif (($termtype eq 'minterms' and $row->[$field] eq '1') or
				($termtype eq 'maxterms' and $row->[$field] eq '0'))
			{
				push @{ $termrefs->[$c] }, $idx;
			}
		}
		$idx++;
	}

	#
	# We've collected our variable names, function names, and terms.
	# Let's make an object.
	#
	### dcrefs: $dcrefs
	### termrefs: $termrefs
	#
	my $title = $opts{title} // "$width-input table created from import file";
	my $algorithm = $opts{algorithm} // 'QuineMcCluskey';
	my $dc = $opts{dc} // '-';
	my @columns;

	for my $c (0 .. $#functions)
	{
		push @columns, {
			dontcares => $dcrefs->[$c],
			$termtype, $termrefs->[$c]
		};
	}

	return Logic::TruthTable->new(
		width => $width,
		title => $title,
		dc => $dc,
		vars => [@vars],
		functions => [@functions],
		columns => [@columns],
		algorithm => $algorithm,
	);
}

sub import_json
{
	my $self = shift;
	my(%opts) = @_;

	my $handle = $opts{read_handle};
	my $termtype = $opts{termtype} // 'minterms';

	unless (defined $handle)
	{
		carp "import_json(): no file opened.";
		return undef;
	}

	#
	# The attributes that may be overridden by the function's caller.
	#
	my @opt_atts = qw(algorithm title dc);

	#
	# Slurp in the entire JSON string.
	#
	my $jstr = do {
		local $/ = undef;
		<$handle>;
	};

	#
	# Take the JSON string and parse it.
	#
	### JSON string read in: $jstr
	#
	my %jhash = %{ decode_json($jstr) };

	my $width = $jhash{width};
	my @vars = @{ $jhash{vars} };
	my @functions = @{ $jhash{functions} };
	my @jcols = @{ $jhash{columns} };

	#
	# Use JSON, or passed-in, or default attributes?
	#
	map{$jhash{$_} = $opts{$_}} grep{exists $opts{$_}} @opt_atts;

	my %other = map{$_, $jhash{$_}} grep{exists $jhash{$_}} @opt_atts;

	my @columns;
	#
	# Go through the columns array of the JSON import.
	#
	### columns : @jcols
	#
	for my $c (0 .. $#functions)
	{
		my $base81str = $jcols[$c]->{base81};
		my($minref, $maxref, $dontcaresref) =
			terms_from_base81($width, $base81str);

		my %colhash = map{$_, $jcols[$c]->{$_}}
			grep{exists $jcols[$c]->{$_}} @opt_atts;

		if (exists $jcols[$c]->{termtype} and
			$jcols[$c]->{termtype} eq 'maxterms')
		{
			$colhash{maxterms} = $maxref;
		}
		else
		{
			$colhash{minterms} = $minref;
		}
		$colhash{dontcares} = $dontcaresref if (scalar @{$dontcaresref} > 0);

		push @columns, {%colhash};
	}

	return Logic::TruthTable->new(
		width => $width,
		%other,
		vars => [@vars],
		functions => [@functions],
		columns => [@columns],
	);
}


=head1 AUTHOR

John M. Gamble, C<< <jgamble at cpan.org> >>

=head1 BUGS

Please report any bugs or feature requests to C<bug-boolean-truthtable at rt.cpan.org>,
or through the web interface at
L<http://rt.cpan.org/NoAuth/ReportBug.html?Queue=Logic-TruthTable>. I will
be notified, and then you'll automatically be notified of progress on your
bug as I make changes.

=head1 SUPPORT

You can find documentation for this module with the perldoc command.

    perldoc Logic::TruthTable

You can also look for information at:

=over 4

=item * RT: CPAN's request tracker (report bugs here)

L<http://rt.cpan.org/NoAuth/Bugs.html?Dist=Logic-TruthTable>

=item * AnnoCPAN: Annotated CPAN documentation

L<http://annocpan.org/dist/Logic-TruthTable>

=item * CPAN Ratings

L<http://cpanratings.perl.org/d/Logic-TruthTable>

=item * Search CPAN

L<http://search.cpan.org/dist/Logic-TruthTable/>

=back


=head1 SEE ALSO

=over 3

=item

Introduction To Logic Design, by Sajjan G. Shiva, 1998.

=item

L<Logic Friday|http://sontrak.com/>: "Free software for boolean logic optimization, analysis, and synthesis."

=back

=head1 LICENSE AND COPYRIGHT

Copyright 2017 John M. Gamble.

This program is free software; you can redistribute it and/or modify it
under the terms of either: the GNU General Public License as published
by the Free Software Foundation; or the Artistic License.

See L<http://dev.perl.org/licenses/> for more information.


=cut

1;<|MERGE_RESOLUTION|>--- conflicted
+++ resolved
@@ -17,7 +17,6 @@
 use Logic::Minimizer;
 use Logic::TruthTable::Base81 qw(:all);
 
-#use Smart::Comments ('###'); 
 
 #
 #use Devel::Timer;
@@ -29,11 +28,8 @@
 #use Parallel::Loops;
 # or
 #use MCE;
-<<<<<<< HEAD
 #use Smart::Comments ('###'); 
-=======
-#
->>>>>>> 696396ed
+#
 
 #
 # Base class of the Algorithm::<minimizer> modules.
@@ -92,17 +88,6 @@
 );
 
 #
-<<<<<<< HEAD
-# The function names for each column.
-#
-has 'functions' => (
-	isa => 'ArrayRef[Str]', is => 'rw', required => 0,
-	default => sub{['F0' .. 'F9', 'F10' .. 'F31'];},
-);
-
-#
-=======
->>>>>>> 696396ed
 # The column objects. Either the array ref of hash refs (i.e., the plain
 # text), or the algorithm object.
 #
@@ -214,11 +199,6 @@
     #
     # Save the truth table values as a CSV file.
     #
-<<<<<<< HEAD
-    open my $fh, ">", "rpswinners.csv" or croak "Error opening CSV file.";
-    $ttbl->export(write_handle => \$fh);
-    close $fh;
-=======
     open my $fh_csv, ">", "rpswinners.csv" or croak "Error opening CSV file.";
     $ttbl->export_csv(write_handle => \$fh_csv);
     close $fh_csv;
@@ -229,7 +209,6 @@
     open my $fh_json, ">", "rpswinners.json" or croak "Error opening JSON file.";
     $ttbl->export_json(write_handle => \$fh_json);
     close $fh_json;
->>>>>>> 696396ed
 
 
 =head1 Description
@@ -279,13 +258,8 @@
 The variable names used to form the equation. The names will be taken from
 the leftmost first.
 
-<<<<<<< HEAD
-This becomes the I<default> value of the function columns; it may be
-individually overridden in each C<columns> attribute.
-=======
 This becomes the I<default> value of the C<vars> attribute of the function
 columns; it may be individually overridden in each C<columns> attribute.
->>>>>>> 696396ed
 
 =item 'functions'
 
@@ -300,13 +274,8 @@
 
 The default algorithm that will be used to minimize each column.
 
-<<<<<<< HEAD
-Currently, as there is only one minimizer algorithm (L<Algorith-QuineMcCluskey>)
-available on CPAN, it is the default.
-=======
 Currently, there is only one minimizer algorithm (L</Algorith::QuineMcCluskey>)
 available on CPAN, and it is the default.
->>>>>>> 696396ed
 
 The name will come from the package name, e.g., having an attribute
 C<algorithm =E<gt> 'QuineMcCluskey'> means that the column will be minimized
@@ -318,13 +287,6 @@
 Logic::TruthTable to create and solve the Boolean expressions.
 
 This becomes the I<default> value of the function columns; it may be
-<<<<<<< HEAD
-individually overridden in each C<columns> attribute.
-
-=item 'columns'
-
-An array of hash references that create the algorithm minimizer objects.
-=======
 individually overridden in each C<columns>'s attribute.
 
 =item 'columns'
@@ -381,7 +343,6 @@
 =item 'vars'
 
 I<Default value: ['A' .. 'Z']>
->>>>>>> 696396ed
 
 The variable names used to form the equation. Defaults to the variable
 names defined in the C<Logic::TruthTable> object.
@@ -742,13 +703,8 @@
 
     my $ttable = Logic::TruthTable->new(
         title => "An Example",
-<<<<<<< HEAD
-	width => 5,
-	functions => ['F1', 'F0'],
-=======
         width => 5,
         functions => ['F1', 'F0'],
->>>>>>> 696396ed
         algorithm => 'QuineMcCluskey',  # Our only choice currently.
         columns => [
             {
@@ -765,15 +721,8 @@
     my $col_f0 = $ttable->get_fncolumn('F0');
 
 C<$col_f0> will be an Algorithm::QuineMcCluskey object with minterms
-<<<<<<< HEAD
-(7, 11, 19, 23, 29, 30). As columns are numbered in array order, the
-same column could have been retrieved with:
-
-    my $col_f0 = $ttable->get_fncolumn(1);
-=======
 (7, 11, 19, 23, 29, 30). As columns are indexed in array order, the
 same column could have been retrieved with:
->>>>>>> 696396ed
 
     my $col_f0 = $ttable->get_fncolumn(1);
 
@@ -813,17 +762,9 @@
 
     close $fh_nq or die "Error closing file.";
 
-<<<<<<< HEAD
-sub fnsolve
-{
-	my $self = shift;
-	my(@f) = @{ $self->functions() };
-	my(@eqns) = $self->solve();
-=======
 Making your code handle the opening and closing of the file may
 seem like an unnecessary inconvenience, but one benefit is that it
 allows you to make use of STDOUT:
->>>>>>> 696396ed
 
     $tt->export_csv(write_handle => \*STDOUT, dc => 'X');
 
@@ -852,13 +793,10 @@
         close $fh_mwc;
     }
 
-<<<<<<< HEAD
-=======
 The JSON file will store all of the attributes that were in the
 truth table, except for the algorithm, which will have to be
 set when importing the file.
 
->>>>>>> 696396ed
 The options are:
 
 =over 2
@@ -869,29 +807,18 @@
 
 =item dc
 
-<<<<<<< HEAD
-The don't-care symbol to use in the file.
-=======
 The don't-care symbol to use in the file. In the case of the CSV file,
 becomes the character to write out. In the case of the JSON file, will
 become the truth table's default character, but may not be an individual
 column's character if it had already been set differently in its column.
->>>>>>> 696396ed
 
 =back
 
 The method returns undef if an error is encountered. On
-<<<<<<< HEAD
-success it returns itself.
-
-Note that this method cannot write Logic Friday's minimized export
-format, only the full, not-minimized files.
-=======
 success it returns the truth table object.
 
 Note that the CSV export cannot write Logic Friday's minimized export
 format, but only the full-sized, not-minimized, files.
->>>>>>> 696396ed
 
 =cut
 
@@ -1036,16 +963,6 @@
 seem like an unnecessary inconvenience, but one benefit is that it
 allows you to make use of STDIN or the __DATA__ section:
 
-<<<<<<< HEAD
-The don't-care character doesn't have to be set in this case, as import_csv()
-will assume anything not a 0 or 1 is the don't-care character. Of course you
-may set it anyway if you want to change it from the default don't-care character
-in the truth table object.
-
-You can set whether the truth table object is created using the
-minterms or the maxterms of the CSV file by using the C<termtype>
-attribute:
-=======
     my $ttable = Logic::TruthTable->import_csv(
         title => "Table created from __DATA__ section.",
         read_handle => \*DATA,
@@ -1071,7 +988,6 @@
 
 You can set whether the truth table object is created using its
 minterms or its maxterms by using the C<termtype> attribute:
->>>>>>> 696396ed
 
     $truthtable = Logic::TruthTable->import_csv(
         read_handle => $lf,
